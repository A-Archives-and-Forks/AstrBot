"""
如需修改配置，请在 `data/cmd_config.json` 中修改或者在管理面板中可视化修改。
"""

VERSION = "3.4.31"
DB_PATH = "data/data_v3.db"

# 默认配置
DEFAULT_CONFIG = {
    "config_version": 2,
    "platform_settings": {
        "unique_session": False,
        "rate_limit": {
            "time": 60,
            "count": 30,
            "strategy": "stall",  # stall, discard
        },
        "reply_prefix": "",
        "forward_threshold": 1500,
        "enable_id_white_list": True,
        "id_whitelist": [],
        "id_whitelist_log": True,
        "wl_ignore_admin_on_group": True,
        "wl_ignore_admin_on_friend": True,
        "reply_with_mention": False,
        "reply_with_quote": False,
        "path_mapping": [],
        "segmented_reply": {
            "enable": False,
            "only_llm_result": True,
            "interval_method": "random",
            "interval": "1.5,3.5",
            "log_base": 2.6,
            "words_count_threshold": 150,
            "regex": ".*?[。？！~…]+|.+$",
            "content_cleanup_rule": "",
        },
        "no_permission_reply": True,
    },
    "provider": [],
    "provider_settings": {
        "enable": True,
        "wake_prefix": "",
        "web_search": False,
        "web_search_link": False,
        "identifier": False,
        "datetime_system_prompt": True,
        "default_personality": "default",
        "prompt_prefix": "",
    },
    "provider_stt_settings": {
        "enable": False,
        "provider_id": "",
    },
    "provider_tts_settings": {
        "enable": False,
        "provider_id": "",
    },
    "provider_ltm_settings": {
        "group_icl_enable": False,
        "group_message_max_cnt": 300,
        "image_caption": False,
        "image_caption_provider_id": "",
        "image_caption_prompt": "Please describe the image using Chinese.",
        "active_reply": {
            "enable": False,
            "method": "possibility_reply",
            "possibility_reply": 0.1,
            "prompt": "",
            "whitelist": [],
        },
    },
    "content_safety": {
        "also_use_in_response": False,
        "internal_keywords": {"enable": True, "extra_keywords": []},
        "baidu_aip": {"enable": False, "app_id": "", "api_key": "", "secret_key": ""},
    },
    "admins_id": ["astrbot"],
    "t2i": False,
    "t2i_word_threshold": 150,
    "http_proxy": "",
    "dashboard": {
        "enable": True,
        "username": "astrbot",
        "password": "77b90590a8945a7d36c963981a307dc9",
        "port": 6185,
    },
    "platform": [],
    "wake_prefix": ["/"],
    "log_level": "INFO",
    "t2i_endpoint": "",
    "pip_install_arg": "",
    "plugin_repo_mirror": "",
    "knowledge_db": {},
    "persona": [],
}


# 配置项的中文描述、值类型
CONFIG_METADATA_2 = {
    "platform_group": {
        "name": "消息平台",
        "metadata": {
            "platform": {
                "description": "消息平台适配器",
                "type": "list",
                "config_template": {
                    "qq_official(QQ)": {
                        "id": "default",
                        "type": "qq_official",
                        "enable": False,
                        "appid": "",
                        "secret": "",
                        "enable_group_c2c": True,
                        "enable_guild_direct_message": True,
                    },
                    "qq_official_webhook(QQ)": {
                        "id": "default",
                        "type": "qq_official_webhook",
                        "enable": False,
                        "appid": "",
                        "secret": "",
                        "port": 6196,
                    },
                    "aiocqhttp(OneBotv11)": {
                        "id": "default",
                        "type": "aiocqhttp",
                        "enable": False,
                        "ws_reverse_host": "0.0.0.0",
                        "ws_reverse_port": 6199,
                    },
                    "gewechat(微信)": {
                        "id": "gwchat",
                        "type": "gewechat",
                        "enable": False,
                        "base_url": "http://localhost:2531",
                        "nickname": "soulter",
                        "host": "这里填写你的局域网IP或者公网服务器IP",
                        "port": 11451,
                    },
                    "wecom(企业微信)": {
                        "corpid": "",
                        "secret": "",
                        "port": 6195,
                        "token": "",
                        "encoding_aes_key": "",
                        "api_base_url": "https://qyapi.weixin.qq.com/cgi-bin/",
                    },
                    "lark(飞书)": {
                        "id": "lark",
                        "type": "lark",
                        "enable": False,
                        "lark_bot_name": "",
                        "app_id": "",
                        "app_secret": "",
                        "domain": "https://open.feishu.cn",
                    },
                    "telegram": {
                        "id": "telegram",
                        "type": "telegram",
                        "enable": False,
                        "telegram_token": "your_bot_token",
                        "start_message": "Hello, I'm AstrBot!",
                        "telegram_api_base_url": "https://api.telegram.org/bot",
                    },
                },
                "items": {
                    "telegram_token": {
                        "description": "Bot Token",
                        "type": "string",
                        "hint": "如果你的网络环境为中国大陆，请在 `其他配置` 处设置代理或更改 api_base。",
                    },
                    "id": {
                        "description": "ID",
                        "type": "string",
                        "obvious_hint": True,
                        "hint": "ID 不能和其它的平台适配器重复，否则将发生严重冲突。",
                    },
                    "type": {
                        "description": "适配器类型",
                        "type": "string",
                        "invisible": True,
                    },
                    "enable": {
                        "description": "启用",
                        "type": "bool",
                        "hint": "是否启用该适配器。未启用的适配器对应的消息平台将不会接收到消息。",
                    },
                    "appid": {
                        "description": "appid",
                        "type": "string",
                        "hint": "必填项。QQ 官方机器人平台的 appid。如何获取请参考文档。",
                    },
                    "secret": {
                        "description": "secret",
                        "type": "string",
                        "hint": "必填项。QQ 官方机器人平台的 secret。如何获取请参考文档。",
                    },
                    "enable_group_c2c": {
                        "description": "启用消息列表单聊",
                        "type": "bool",
                        "hint": "启用后，机器人可以接收到 QQ 消息列表中的私聊消息。你可能需要在 QQ 机器人平台上通过扫描二维码的方式添加机器人为你的好友。详见文档。",
                    },
                    "enable_guild_direct_message": {
                        "description": "启用频道私聊",
                        "type": "bool",
                        "hint": "启用后，机器人可以接收到频道的私聊消息。",
                    },
                    "ws_reverse_host": {
                        "description": "反向 Websocket 主机地址",
                        "type": "string",
                        "hint": "aiocqhttp 适配器的反向 Websocket 服务器 IP 地址，不包含端口号。",
                    },
                    "ws_reverse_port": {
                        "description": "反向 Websocket 端口",
                        "type": "int",
                        "hint": "aiocqhttp 适配器的反向 Websocket 端口。",
                    },
                    "lark_bot_name": {
                        "description": "飞书机器人的名字",
                        "type": "string",
                        "hint": "请务必填对，否则 @ 机器人将无法唤醒，只能通过前缀唤醒。",
                        "obvious_hint": True,
                    },
                },
            },
            "platform_settings": {
                "description": "平台设置",
                "type": "object",
                "items": {
                    "unique_session": {
                        "description": "会话隔离",
                        "type": "bool",
                        "hint": "启用后，在群组或者频道中，每个人的消息上下文都是独立的。",
                    },
                    "rate_limit": {
                        "description": "速率限制",
                        "hint": "每个会话在 `time` 秒内最多只能发送 `count` 条消息。",
                        "type": "object",
                        "items": {
                            "time": {"description": "消息速率限制时间", "type": "int"},
                            "count": {"description": "消息速率限制计数", "type": "int"},
                            "strategy": {
                                "description": "速率限制策略",
                                "type": "string",
                                "options": ["stall", "discard"],
                                "hint": "当消息速率超过限制时的处理策略。stall 为等待，discard 为丢弃。",
                            },
                        },
                    },
                    "no_permission_reply": {
                        "description": "无权限回复",
                        "type": "bool",
                        "hint": "启用后，当用户没有权限执行某个操作时，机器人会回复一条消息。",
                    },
                    "segmented_reply": {
                        "description": "分段回复",
                        "type": "object",
                        "items": {
                            "enable": {
                                "description": "启用分段回复",
                                "type": "bool",
                            },
                            "only_llm_result": {
                                "description": "仅对 LLM 结果分段",
                                "type": "bool",
                            },
                            "interval_method": {
                                "description": "间隔时间计算方法",
                                "type": "string",
                                "options": ["random", "log"],
                                "hint": "分段回复的间隔时间计算方法。random 为随机时间，log 为根据消息长度计算，$y=log_<log_base>(x)$，x为字数，y的单位为秒。",
                            },
                            "interval": {
                                "description": "随机间隔时间(秒)",
                                "type": "string",
                                "hint": "`random` 方法用。每一段回复的间隔时间，格式为 `最小时间,最大时间`。如 `0.75,2.5`",
                            },
                            "log_base": {
                                "description": "对数函数底数",
                                "type": "float",
                                "hint": "`log` 方法用。对数函数的底数。默认为 2.6",
                            },
                            "words_count_threshold": {
                                "description": "字数阈值",
                                "type": "int",
                                "hint": "超过这个字数的消息不会被分段回复。默认为 150",
                            },
                            "regex": {
                                "description": "正则表达式",
                                "type": "string",
                                "obvious_hint": True,
                                "hint": "用于分隔一段消息。默认情况下会根据句号、问号等标点符号分隔。re.findall(r'<regex>', text)",
                            },
                            "content_cleanup_rule": {
                                "description": "过滤分段后的内容",
                                "type": "string",
                                "obvious_hint": True,
                                "hint": "移除分段后的内容中的指定的内容。支持正则表达式。如填写 `[。？！]` 将移除所有的句号、问号、感叹号。re.sub(r'<regex>', '', text)",
                            },
                        },
                    },
                    "reply_prefix": {
                        "description": "回复前缀",
                        "type": "string",
                        "hint": "机器人回复消息时带有的前缀。",
                    },
                    "forward_threshold": {
                        "description": "转发消息的字数阈值",
                        "type": "int",
                        "hint": "超过一定字数后，机器人会将消息折叠成 QQ 群聊的 “转发消息”，以防止刷屏。目前仅 QQ 平台适配器适用。",
                    },
                    "enable_id_white_list": {
                        "description": "启用 ID 白名单",
                        "type": "bool",
                    },
                    "id_whitelist": {
                        "description": "ID 白名单",
                        "type": "list",
                        "items": {"type": "string"},
                        "obvious_hint": True,
                        "hint": "AstrBot 只处理所填写的 ID 发来的消息事件。为空时不启用白名单过滤。可以使用 /sid 指令获取在某个平台上的会话 ID。也可在 AstrBot 日志内获取会话 ID，当一条消息没通过白名单时，会输出 INFO 级别的日志。会话 ID 类似 aiocqhttp:GroupMessage:547540978。管理员可使用 /wl 添加白名单",
                    },
                    "id_whitelist_log": {
                        "description": "打印白名单日志",
                        "type": "bool",
                        "hint": "启用后，当一条消息没通过白名单时，会输出 INFO 级别的日志。",
                    },
                    "wl_ignore_admin_on_group": {
                        "description": "管理员群组消息无视 ID 白名单",
                        "type": "bool",
                    },
                    "wl_ignore_admin_on_friend": {
                        "description": "管理员私聊消息无视 ID 白名单",
                        "type": "bool",
                    },
                    "reply_with_mention": {
                        "description": "回复时 @ 发送者",
                        "type": "bool",
                        "hint": "启用后，机器人回复消息时会 @ 发送者。实际效果以具体的平台适配器为准。",
                    },
                    "reply_with_quote": {
                        "description": "回复时引用消息",
                        "type": "bool",
                        "hint": "启用后，机器人回复消息时会引用原消息。实际效果以具体的平台适配器为准。",
                    },
                    "path_mapping": {
                        "description": "路径映射",
                        "type": "list",
                        "items": {"type": "string"},
                        "obvious_hint": True,
                        "hint": "此功能解决由于文件系统不一致导致路径不存在的问题。格式为 <原路径>:<映射路径>。如 `/app/.config/QQ:/var/lib/docker/volumes/xxxx/_data`。这样，当消息平台下发的事件中图片和语音路径以 `/app/.config/QQ` 开头时，开头被替换为 `/var/lib/docker/volumes/xxxx/_data`。这在 AstrBot 或者平台协议端使用 Docker 部署时特别有用。",
                    },
                },
            },
            "content_safety": {
                "description": "内容安全",
                "type": "object",
                "items": {
                    "also_use_in_response": {
                        "description": "对大模型响应安全审核",
                        "type": "bool",
                        "hint": "启用后，大模型的响应也会通过内容安全审核。",
                    },
                    "baidu_aip": {
                        "description": "百度内容审核配置",
                        "type": "object",
                        "items": {
                            "enable": {
                                "description": "启用百度内容审核",
                                "type": "bool",
                                "hint": "启用此功能前，您需要手动在设备中安装 baidu-aip 库。一般来说，安装指令如下: `pip3 install baidu-aip`",
                            },
                            "app_id": {"description": "APP ID", "type": "string"},
                            "api_key": {"description": "API Key", "type": "string"},
                            "secret_key": {
                                "description": "Secret Key",
                                "type": "string",
                            },
                        },
                    },
                    "internal_keywords": {
                        "description": "内部关键词过滤",
                        "type": "object",
                        "items": {
                            "enable": {
                                "description": "启用内部关键词过滤",
                                "type": "bool",
                            },
                            "extra_keywords": {
                                "description": "额外关键词",
                                "type": "list",
                                "items": {"type": "string"},
                                "hint": "额外的屏蔽关键词列表，支持正则表达式。",
                            },
                        },
                    },
                },
            },
        },
    },
    "provider_group": {
        "name": "服务提供商",
        "metadata": {
            "provider": {
                "description": "服务提供商配置",
                "type": "list",
                "config_template": {
                    "OpenAI": {
                        "id": "openai",
                        "type": "openai_chat_completion",
                        "enable": True,
                        "key": [],
                        "api_base": "https://api.openai.com/v1",
                        "timeout": 120,
                        "model_config": {
                            "model": "gpt-4o-mini",
                        },
                    },
                    "Azure_OpenAI": {
                        "id": "azure",
                        "type": "openai_chat_completion",
                        "enable": True,
                        "api_version": "2024-05-01-preview",
                        "key": [],
                        "api_base": "",
                        "timeout": 120,
                        "model_config": {
                            "model": "gpt-4o-mini",
                        },
                    },
                    "xAI(grok)": {
                        "id": "xai",
                        "type": "openai_chat_completion",
                        "enable": True,
                        "key": [],
                        "api_base": "https://api.x.ai/v1",
                        "timeout": 120,
                        "model_config": {
                            "model": "grok-2-latest",
                        },
                    },
                    "Anthropic(claude)": {
                        "id": "claude",
                        "type": "anthropic_chat_completion",
                        "enable": True,
                        "key": [],
                        "api_base": "https://api.anthropic.com/v1",
                        "timeout": 120,
                        "model_config": {
                            "model": "claude-3-5-sonnet-latest",
                            "max_tokens": 4096,
                        },
                    },
                    "Ollama": {
                        "id": "ollama_default",
                        "type": "openai_chat_completion",
                        "enable": True,
                        "key": ["ollama"],  # ollama 的 key 默认是 ollama
                        "api_base": "http://localhost:11434/v1",
                        "model_config": {
                            "model": "llama3.1-8b",
                        },
                    },
                    "Gemini(OpenAI兼容)": {
                        "id": "gemini_default",
                        "type": "openai_chat_completion",
                        "enable": True,
                        "key": [],
                        "api_base": "https://generativelanguage.googleapis.com/v1beta/openai/",
                        "timeout": 120,
                        "model_config": {
                            "model": "gemini-1.5-flash",
                        },
                    },
                    "Gemini(googlegenai原生)": {
                        "id": "gemini_default",
                        "type": "googlegenai_chat_completion",
                        "enable": True,
                        "key": [],
                        "api_base": "https://generativelanguage.googleapis.com/",
                        "timeout": 120,
                        "model_config": {
                            "model": "gemini-1.5-flash",
                        },
                    },
                    "DeepSeek": {
                        "id": "deepseek_default",
                        "type": "openai_chat_completion",
                        "enable": True,
                        "key": [],
                        "api_base": "https://api.deepseek.com/v1",
                        "timeout": 120,
                        "model_config": {
                            "model": "deepseek-chat",
                        },
                    },
                    "Zhipu(智谱)": {
                        "id": "zhipu_default",
                        "type": "zhipu_chat_completion",
                        "enable": True,
                        "key": [],
                        "timeout": 120,
                        "api_base": "https://open.bigmodel.cn/api/paas/v4/",
                        "model_config": {
                            "model": "glm-4-flash",
                        },
                    },
                    "SiliconFlow(硅基流动)": {
                        "id": "siliconflow",
                        "type": "openai_chat_completion",
                        "enable": True,
                        "key": [],
                        "timeout": 120,
                        "api_base": "https://api.siliconflow.cn/v1",
                        "model_config": {
                            "model": "deepseek-ai/DeepSeek-V3",
                        },
                    },
                    "MoonShot(Kimi)": {
                        "id": "moonshot",
                        "type": "openai_chat_completion",
                        "enable": True,
                        "key": [],
                        "timeout": 120,
                        "api_base": "https://api.moonshot.cn/v1",
                        "model_config": {
                            "model": "moonshot-v1-8k",
                        },
                    },
                    "LLMTuner": {
                        "id": "llmtuner_default",
                        "type": "llm_tuner",
                        "enable": True,
                        "base_model_path": "",
                        "adapter_model_path": "",
                        "llmtuner_template": "",
                        "finetuning_type": "lora",
                        "quantization_bit": 4,
                    },
                    "Dify": {
                        "id": "dify_app_default",
                        "type": "dify",
                        "enable": True,
                        "dify_api_type": "chat",
                        "dify_api_key": "",
                        "dify_api_base": "https://api.dify.ai/v1",
                        "dify_workflow_output_key": "",
                        "dify_query_input_key": "astrbot_text_query",
                        "variables": {},
                        "timeout": 60,
                    },
                    "Dashscope(阿里云百炼应用)": {
                        "id": "dashscope",
                        "type": "dashscope",
                        "enable": True,
                        "dashscope_app_type": "agent",
                        "dashscope_api_key": "",
                        "dashscope_app_id": "",
                        "variables": {},
                        "timeout": 60,
                    },
                    "FastGPT": {
                        "id": "fastgpt",
                        "type": "openai_chat_completion",
                        "enable": True,
                        "key": [],
                        "api_base": "https://api.fastgpt.in/api/v1",
                        "timeout": 60,
                    },
                    "Whisper(API)": {
                        "id": "whisper",
                        "type": "openai_whisper_api",
                        "enable": False,
                        "api_key": "",
                        "api_base": "",
                        "model": "whisper-1",
                    },
                    "Whisper(本地加载)": {
                        "whisper_hint": "(不用修改我)",
                        "enable": False,
                        "id": "whisper",
                        "type": "openai_whisper_selfhost",
                        "model": "tiny",
                    },
<<<<<<< HEAD
                    "sensevoice(本地加载)": {
                        "sensevoice_hint": "(不用修改我)",
                        "enable": False,
                        "id": "sensevoice",
                        "type": "sensevoice_stt_selfhost",
                        "stt_model": "icc/SenseVoiceSmall",
                        "is_emotion": False,
                    },
                    "openai_tts(API)": {
=======
                    "OpenAI_TTS(API)": {
>>>>>>> cadbac99
                        "id": "openai_tts",
                        "type": "openai_tts_api",
                        "enable": False,
                        "api_key": "",
                        "api_base": "",
                        "model": "tts-1",
                        "openai-tts-voice": "alloy",
                        "timeout": "20",
                    },
                    "FishAudio_TTS(API)": {
                        "id": "fishaudio_tts",
                        "type": "fishaudio_tts_api",
                        "enable": False,
                        "api_key": "",
                        "api_base": "https://api.fish-audio.cn/v1",
                        "fishaudio-tts-character": "可莉",
                        "timeout": "20",
                    },
                },
                "items": {
<<<<<<< HEAD
                    "sensevoice_hint": {
                        "description": "部署SenseVoice",
                        "type": "string",
                        "hint": "启用前请 pip 安装 funasr、funasr_onnx、torchaudio、torch、modelscope、jieba 库（默认使用CPU，大约下载 1 GB），并且安装 ffmpeg。否则将无法正常转文字。",
                        "obvious_hint": True,
                    },
                    "is_emotion": {
                        "description": "情绪识别",
                        "type": "bool",
                        "hint": "是否开启情绪识别。happy｜sad｜angry｜neutral｜fearful｜disgusted｜surprised｜unknown",
                    },
                    "stt_model": {
                        "description": "模型名称",
                        "type": "string",
                        "hint": "modelscope 上的模型名称。默认：iic/SenseVoiceSmall。",
                    },
=======
                    # "variables": {
                    #     "description": "工作流固定输入变量",
                    #     "type": "object",
                    #     "obvious_hint": True,
                    #     "hint": "可选。工作流固定输入变量，将会作为工作流的输入。也可以在对话时使用 /set 指令动态设置变量。如果变量名冲突，优先使用动态设置的变量。",
                    # },
                    # "fastgpt_app_type": {
                    #     "description": "应用类型",
                    #     "type": "string",
                    #     "hint": "FastGPT 应用的应用类型。",
                    #     "options": ["agent", "workflow", "plugin"],
                    #     "obvious_hint": True,
                    # },
                    "dashscope_app_type": {
                        "description": "应用类型",
                        "type": "string",
                        "hint": "阿里云百炼应用的应用类型。",
                        "options": [
                            "agent",
                            "agent-arrange",
                            "dialog-workflow",
                            "task-workflow",
                        ],
                        "obvious_hint": True,
                    },
>>>>>>> cadbac99
                    "timeout": {
                        "description": "超时时间",
                        "type": "int",
                        "hint": "超时时间，单位为秒。",
                    },
                    "openai-tts-voice": {
                        "description": "voice",
                        "type": "string",
                        "obvious_hint": True,
                        "hint": "OpenAI TTS 的声音。OpenAI 默认支持：'alloy', 'echo', 'fable', 'onyx', 'nova', 'shimmer'",
                    },
                    "fishaudio-tts-character": {
                        "description": "character",
                        "type": "string",
                        "obvious_hint": True,
                        "hint": "fishaudio TTS 的角色。默认为可莉。更多角色请访问：https://fish.audio/zh-CN/discovery",
                    },
                    "whisper_hint": {
                        "description": "本地部署 Whisper 模型须知",
                        "type": "string",
                        "hint": "启用前请 pip 安装 openai-whisper 库（N卡用户大约下载 2GB，主要是 torch 和 cuda，CPU 用户大约下载 1 GB），并且安装 ffmpeg。否则将无法正常转文字。",
                        "obvious_hint": True,
                    },
                    "id": {
                        "description": "ID",
                        "type": "string",
                        "obvious_hint": True,
                        "hint": "ID 不能和其它的服务提供商重复，否则将发生严重冲突。",
                    },
                    "type": {
                        "description": "模型提供商类型",
                        "type": "string",
                        "invisible": True,
                    },
                    "enable": {
                        "description": "启用",
                        "type": "bool",
                        "hint": "是否启用该模型。未启用的模型将不会被使用。",
                    },
                    "key": {
                        "description": "API Key",
                        "type": "list",
                        "items": {"type": "string"},
                        "hint": "API Key 列表。填写好后输入回车即可添加 API Key。支持多个 API Key。",
                    },
                    "api_base": {
                        "description": "API Base URL",
                        "type": "string",
                        "hint": "API Base URL 请在在模型提供商处获得。如出现 404 报错，尝试在地址末尾加上 /v1",
                        "obvious_hint": True,
                    },
                    "base_model_path": {
                        "description": "基座模型路径",
                        "type": "string",
                        "hint": "基座模型路径。",
                    },
                    "adapter_model_path": {
                        "description": "Adapter 模型路径",
                        "type": "string",
                        "hint": "Adapter 模型路径。如 Lora",
                    },
                    "llmtuner_template": {
                        "description": "template",
                        "type": "string",
                        "hint": "基座模型的类型。如 llama3, qwen, 请参考 LlamaFactory 文档。",
                    },
                    "finetuning_type": {
                        "description": "微调类型",
                        "type": "string",
                        "hint": "微调类型。如 `lora`",
                    },
                    "quantization_bit": {
                        "description": "量化位数",
                        "type": "int",
                        "hint": "量化位数。如 4",
                    },
                    "model_config": {
                        "description": "文本生成模型",
                        "type": "object",
                        "items": {
                            "model": {
                                "description": "模型名称",
                                "type": "string",
                                "hint": "大语言模型的名称，一般是小写的英文。如 gpt-4o-mini, deepseek-chat 等。",
                            },
                            "max_tokens": {
                                "description": "模型最大输出长度（tokens）",
                                "type": "int",
                            },
                            "temperature": {"description": "温度", "type": "float"},
                            "top_p": {"description": "Top P值", "type": "float"},
                        },
                    },
                    "dify_api_key": {
                        "description": "API Key",
                        "type": "string",
                        "hint": "Dify API Key。此项必填。",
                    },
                    "dify_api_base": {
                        "description": "API Base URL",
                        "type": "string",
                        "hint": "Dify API Base URL。默认为 https://api.dify.ai/v1",
                    },
                    "dify_api_type": {
                        "description": "Dify 应用类型",
                        "type": "string",
                        "hint": "Dify API 类型。根据 Dify 官网，目前支持 chat, agent, workflow 三种应用类型",
                        "options": ["chat", "agent", "workflow"],
                    },
                    "dify_workflow_output_key": {
                        "description": "Dify Workflow 输出变量名",
                        "type": "string",
                        "hint": "Dify Workflow 输出变量名。当应用类型为 workflow 时才使用。默认为 astrbot_wf_output。",
                    },
                    "dify_query_input_key": {
                        "description": "Prompt 输入变量名",
                        "type": "string",
                        "hint": "发送的消息文本内容对应的输入变量名。默认为 astrbot_text_query。",
                        "obvious": True,
                    },
                },
            },
            "provider_settings": {
                "description": "大语言模型设置",
                "type": "object",
                "items": {
                    "enable": {
                        "description": "启用大语言模型聊天",
                        "type": "bool",
                        "hint": "如需切换大语言模型提供商，请使用 `/provider` 命令。",
                        "obvious_hint": True,
                    },
                    "wake_prefix": {
                        "description": "LLM 聊天额外唤醒前缀",
                        "type": "string",
                        "hint": "使用 LLM 聊天额外的触发条件。如填写 `chat`，则需要消息前缀加上 `/chat` 才能触发 LLM 聊天，是一个防止滥用的手段。",
                    },
                    "web_search": {
                        "description": "启用网页搜索",
                        "type": "bool",
                        "obvious_hint": True,
                        "hint": "能访问 Google 时效果最佳（国内需要在 `其他配置` 开启 HTTP 代理）。如果 Google 访问失败，程序会依次访问 Bing, Sogo 搜索引擎。",
                    },
                    "web_search_link": {
                        "description": "网页搜索引用链接",
                        "type": "bool",
                        "obvious_hint": True,
                        "hint": "开启后，将会传入网页搜索结果的链接给模型，并引导模型输出引用链接。",
                    },
                    "identifier": {
                        "description": "启动识别群员",
                        "type": "bool",
                        "obvious_hint": True,
                        "hint": "在 Prompt 前加上群成员的名字以让模型更好地了解群聊状态。启用将略微增加 token 开销。",
                    },
                    "datetime_system_prompt": {
                        "description": "启用日期时间系统提示",
                        "type": "bool",
                        "obvious_hint": True,
                        "hint": "启用后，会在系统提示词中加上当前机器的日期时间。",
                    },
                    "default_personality": {
                        "description": "默认采用的人格情景的名称",
                        "type": "string",
                        "hint": "",
                    },
                    "prompt_prefix": {
                        "description": "Prompt 前缀文本",
                        "type": "string",
                        "hint": "添加之后，会在每次对话的 Prompt 前加上此文本。",
                    },
                },
            },
            "persona": {
                "description": "人格情景设置",
                "type": "list",
                "config_template": {
                    "新人格情景": {
                        "name": "",
                        "prompt": "",
                        "begin_dialogs": [],
                        "mood_imitation_dialogs": [],
                    }
                },
                "tmpl_display_title": "name",
                "items": {
                    "name": {
                        "description": "人格名称",
                        "type": "string",
                        "hint": "人格名称，用于在多个人格中区分。使用 /persona 指令可切换人格。在 大语言模型设置 处可以设置默认人格。",
                        "obvious_hint": True,
                    },
                    "prompt": {
                        "description": "设定(系统提示词)",
                        "type": "text",
                        "hint": "填写人格的身份背景、性格特征、兴趣爱好、个人经历、口头禅等。",
                    },
                    "begin_dialogs": {
                        "description": "预设对话",
                        "type": "list",
                        "items": {"type": "string"},
                        "hint": "可选。在每个对话前会插入这些预设对话。对话需要成对(用户和助手)，输入完一个角色的内容之后按【回车】。需要偶数个对话",
                        "obvious_hint": True,
                    },
                    "mood_imitation_dialogs": {
                        "description": "对话风格模仿",
                        "type": "list",
                        "items": {"type": "string"},
                        "hint": "旨在让模型尽可能模仿学习到所填写的对话的语气风格。格式和 `预设对话` 一致。对话需要成对(用户和助手)，输入完一个角色的内容之后按【回车】。需要偶数个对话",
                        "obvious_hint": True,
                    },
                },
            },
            "provider_stt_settings": {
                "description": "语音转文本(STT)",
                "type": "object",
                "items": {
                    "enable": {
                        "description": "启用语音转文本(STT)",
                        "type": "bool",
                        "hint": "启用前请在 服务提供商配置 处创建支持 语音转文本任务 的提供商。如 whisper。",
                        "obvious_hint": True,
                    },
                    "provider_id": {
                        "description": "提供商 ID，不填则默认第一个STT提供商",
                        "type": "string",
                        "hint": "语音转文本提供商 ID。如果不填写将使用载入的第一个提供商。",
                    },
                },
            },
            "provider_tts_settings": {
                "description": "文本转语音(TTS)",
                "type": "object",
                "items": {
                    "enable": {
                        "description": "启用文本转语音(TTS)",
                        "type": "bool",
                        "hint": "启用前请在 服务提供商配置 处创建支持 语音转文本任务 的提供商。如 openai_tts。",
                        "obvious_hint": True,
                    },
                    "provider_id": {
                        "description": "提供商 ID，不填则默认第一个TTS提供商",
                        "type": "string",
                        "hint": "文本转语音提供商 ID。如果不填写将使用载入的第一个提供商。",
                    },
                },
            },
            "provider_ltm_settings": {
                "description": "聊天记忆增强(Beta)",
                "type": "object",
                "items": {
                    "group_icl_enable": {
                        "description": "群聊内记录各群员对话",
                        "type": "bool",
                        "obvious_hint": True,
                        "hint": "启用后，会记录群聊内各群员的对话。使用 /reset 命令清除记录。推荐使用 gpt-4o-mini 模型。",
                    },
                    "group_message_max_cnt": {
                        "description": "群聊消息最大数量",
                        "type": "int",
                        "obvious_hint": True,
                        "hint": "群聊消息最大数量。超过此数量后，会自动清除旧消息。",
                    },
                    "image_caption": {
                        "description": "启用图像转述(需要模型支持)",
                        "type": "bool",
                        "obvious_hint": True,
                        "hint": "启用后，当接收到图片消息时，会使用模型先将图片转述为文字再进行后续处理。推荐使用 gpt-4o-mini 模型。",
                    },
                    "image_caption_provider_id": {
                        "description": "图像转述提供商 ID",
                        "type": "string",
                        "obvious_hint": True,
                        "hint": "可选。图像转述提供商 ID。如为空将选择聊天使用的提供商。",
                    },
                    "image_caption_prompt": {
                        "description": "图像转述提示词",
                        "type": "string",
                    },
                    "active_reply": {
                        "description": "主动回复",
                        "type": "object",
                        "items": {
                            "enable": {
                                "description": "启用主动回复",
                                "type": "bool",
                                "obvious_hint": True,
                                "hint": "启用后，会根据触发概率主动回复群聊内的对话。QQ官方API(qq_official)不可用",
                            },
                            "whitelist": {
                                "description": "主动回复白名单",
                                "type": "list",
                                "items": {"type": "string"},
                                "obvious_hint": True,
                                "hint": "启用后，只有在白名单内的群聊会被主动回复。为空时不启用白名单过滤。需要通过 /sid 获取 SID 添加到这里。",
                            },
                            "method": {
                                "description": "回复方法",
                                "type": "string",
                                "options": ["possibility_reply"],
                                "hint": "回复方法。possibility_reply 为根据概率回复",
                            },
                            "possibility_reply": {
                                "description": "回复概率",
                                "type": "float",
                                "obvious_hint": True,
                                "hint": "回复概率。当回复方法为 possibility_reply 时有效。当概率 >= 1 时，每条消息都会回复。",
                            },
                            "prompt": {
                                "description": "提示词",
                                "type": "string",
                                "obvious_hint": True,
                                "hint": "提示词。当提示词为空时，如果触发回复，则向 LLM 请求的是触发的消息的内容；否则是提示词。此项可以和定时回复（暂未实现）配合使用。",
                            },
                        },
                    },
                },
            },
        },
    },
    "misc_config_group": {
        "name": "其他配置",
        "metadata": {
            "wake_prefix": {
                "description": "机器人唤醒前缀",
                "type": "list",
                "items": {"type": "string"},
                "obvious_hint": True,
                "hint": "在不 @ 机器人的情况下，可以通过外加消息前缀来唤醒机器人。更改此配置将影响整个 Bot 的功能唤醒，包括所有指令。如果您不保留 `/`，则内置指令（help等）将需要通过您的唤醒前缀来触发。",
            },
            "t2i": {
                "description": "文本转图像",
                "type": "bool",
                "hint": "启用后，超出一定长度的文本将会通过 AstrBot API 渲染成 Markdown 图片发送。可以缓解审核和消息过长刷屏的问题，并提高 Markdown 文本的可读性。",
            },
            "t2i_word_threshold": {
                "description": "文本转图像字数阈值",
                "type": "int",
                "hint": "超出此字符长度的文本将会被转换成图片。字数不能低于 50。",
            },
            "admins_id": {
                "description": "管理员 ID",
                "type": "list",
                "items": {"type": "string"},
                "hint": "管理员 ID 列表，管理员可以使用一些特权命令，如 `update`, `plugin` 等。ID 可以通过 `/sid` 指令获得。回车添加，可添加多个。",
            },
            "http_proxy": {
                "description": "HTTP 代理",
                "type": "string",
                "hint": "启用后，会以添加环境变量的方式设置代理。格式为 `http://ip:port`",
            },
            "log_level": {
                "description": "控制台日志级别",
                "type": "string",
                "hint": "控制台输出日志的级别。",
                "options": ["DEBUG", "INFO", "WARNING", "ERROR", "CRITICAL"],
            },
            "t2i_endpoint": {
                "description": "文本转图像服务接口",
                "type": "string",
                "hint": "为空时使用 AstrBot API 服务",
            },
            "pip_install_arg": {
                "description": "pip 安装参数",
                "type": "string",
                "hint": "安装插件依赖时，会使用 Python 的 pip 工具。这里可以填写额外的参数，如 `--break-system-package` 等。",
            },
            "plugin_repo_mirror": {
                "description": "插件仓库镜像",
                "type": "string",
                "hint": "已废弃，请使用管理面板->设置页的代理地址选择",
                "obvious_hint": True,
                "options": [
                    "default",
                    "https://ghp.ci/",
                    "https://github-mirror.us.kg/",
                ],
            },
        },
    },
}

DEFAULT_VALUE_MAP = {
    "int": 0,
    "float": 0.0,
    "bool": False,
    "string": "",
    "text": "",
    "list": [],
    "object": {},
}


# "project_atri": {
#     "description": "Project ATRI 配置",
#     "type": "object",
#     "items": {
#         "enable": {"description": "启用", "type": "bool"},
#         "long_term_memory": {
#             "description": "长期记忆",
#             "type": "object",
#             "items": {
#                 "enable": {"description": "启用", "type": "bool"},
#                 "summary_threshold_cnt": {
#                     "description": "摘要阈值",
#                     "type": "int",
#                     "hint": "当一个会话的对话记录数量超过该阈值时，会自动进行摘要。",
#                 },
#                 "embedding_provider_id": {
#                     "description": "Embedding provider ID",
#                     "type": "string",
#                     "hint": "只有当启用了长期记忆时，才需要填写此项。将会使用指定的 provider 来获取 Embedding，请确保所填的 provider id 在 `配置页` 中存在并且设置了 Embedding 配置",
#                     "obvious_hint": True,
#                 },
#                 "summarize_provider_id": {
#                     "description": "Summary provider ID",
#                     "type": "string",
#                     "hint": "只有当启用了长期记忆时，才需要填写此项。将会使用指定的 provider 来获取 Summary，请确保所填的 provider id 在 `配置页` 中存在。",
#                     "obvious_hint": True,
#                 },
#             },
#         },
#         "active_message": {
#             "description": "主动消息",
#             "type": "object",
#             "items": {
#                 "enable": {"description": "启用", "type": "bool"},
#             },
#         },
#         "vision": {
#             "description": "视觉理解",
#             "type": "object",
#             "items": {
#                 "enable": {"description": "启用", "type": "bool"},
#                 "provider_id_or_ofa_model_path": {
#                     "description": "提供商 ID 或 OFA 模型路径",
#                     "type": "string",
#                     "hint": "将会使用指定的 provider 来进行视觉处理，请确保所填的 provider id 在 `配置页` 中存在。",
#                 },
#             },
#         },
#         "split_response": {
#             "description": "是否分割回复",
#             "type": "bool",
#             "hint": "启用后，将会根据句子分割回复以更像人类回复。每次回复之间具有随机的时间间隔。默认启用。",
#         },
#         "persona": {
#             "description": "人格",
#             "type": "string",
#             "hint": "默认人格。当启动 ATRI 之后，在 Provider 处设置的人格将会失效。",
#             "obvious_hint": True,
#         },
#         "chat_provider_id": {
#             "description": "Chat provider ID",
#             "type": "string",
#             "hint": "将会使用指定的 provider 来进行文本聊天，请确保所填的 provider id 在 `配置页` 中存在。",
#             "obvious_hint": True,
#         },
#         "chat_base_model_path": {
#             "description": "用于聊天的基座模型路径",
#             "type": "string",
#             "hint": "用于聊天的基座模型路径。当填写此项和 Lora 路径后，将会忽略上面设置的 Chat provider ID。",
#             "obvious_hint": True,
#         },
#         "chat_adapter_model_path": {
#             "description": "用于聊天的 Lora 模型路径",
#             "type": "string",
#             "hint": "Lora 模型路径。",
#             "obvious_hint": True,
#         },
#         "quantization_bit": {
#             "description": "量化位数",
#             "type": "int",
#             "hint": "模型量化位数。如果你不知道这是什么，请不要修改。默认为 4。",
#             "obvious_hint": True,
#         },
#     },
# },<|MERGE_RESOLUTION|>--- conflicted
+++ resolved
@@ -583,7 +583,6 @@
                         "type": "openai_whisper_selfhost",
                         "model": "tiny",
                     },
-<<<<<<< HEAD
                     "sensevoice(本地加载)": {
                         "sensevoice_hint": "(不用修改我)",
                         "enable": False,
@@ -592,10 +591,7 @@
                         "stt_model": "icc/SenseVoiceSmall",
                         "is_emotion": False,
                     },
-                    "openai_tts(API)": {
-=======
                     "OpenAI_TTS(API)": {
->>>>>>> cadbac99
                         "id": "openai_tts",
                         "type": "openai_tts_api",
                         "enable": False,
@@ -616,7 +612,6 @@
                     },
                 },
                 "items": {
-<<<<<<< HEAD
                     "sensevoice_hint": {
                         "description": "部署SenseVoice",
                         "type": "string",
@@ -633,7 +628,6 @@
                         "type": "string",
                         "hint": "modelscope 上的模型名称。默认：iic/SenseVoiceSmall。",
                     },
-=======
                     # "variables": {
                     #     "description": "工作流固定输入变量",
                     #     "type": "object",
@@ -659,7 +653,6 @@
                         ],
                         "obvious_hint": True,
                     },
->>>>>>> cadbac99
                     "timeout": {
                         "description": "超时时间",
                         "type": "int",
