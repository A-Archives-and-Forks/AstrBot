--- conflicted
+++ resolved
@@ -159,17 +159,8 @@
         """设置额外的信息。"""
         self._extras[key] = value
 
-<<<<<<< HEAD
-    def get_extra(
-        self, key: str | None = None, default: _VT = None
-    ) -> Any:
-        """
-        获取额外的信息。
-        """
-=======
     def get_extra(self, key: str | None = None, default=None) -> Any:
         """获取额外的信息。"""
->>>>>>> 3c4ea5a3
         if key is None:
             return self._extras
         return self._extras.get(key, default)
